{
  "name": "dirty-bits",
  "version": "0.0.0",
  "description": "GitHub action that identifies the parts of a repository that need to be built, tested, deployed, etc. depending on which files have changed",
  "main": "lib/main.js",
  "scripts": {
    "build": "tsc",
    "format": "prettier --write **/*.ts",
    "format-check": "prettier --check **/*.ts",
    "lint": "eslint src/**/*.ts",
    "package": "ncc build --source-map --license licenses.txt",
    "test": "jest",
    "all": "npm run build && npm run format-check && npm run lint && npm run package && npm test"
  },
  "repository": {
    "type": "git",
    "url": "git+ssh://git@github.com/jhesch/dirty-bits.git"
  },
  "keywords": [
    "github",
    "actions",
    "workflow",
    "monorepo",
    "ci",
    "cd"
  ],
  "author": "Jacob Hesch",
  "license": "MIT",
  "bugs": {
    "url": "https://github.com/jhesch/dirty-bits/issues"
  },
  "homepage": "https://github.com/jhesch/dirty-bits#readme",
  "dependencies": {
    "@actions/core": "^1.2.6",
    "@actions/github": "^4.0.0",
    "js-yaml": "^4.0.0",
    "minimatch": "^3.0.4"
  },
  "devDependencies": {
    "@octokit/rest": "^18.5.2",
    "@octokit/webhooks-definitions": "^3.67.2",
    "@types/jest": "^26.0.22",
    "@types/js-yaml": "^4.0.0",
    "@types/minimatch": "^3.0.4",
    "@types/node": "^14.14.37",
<<<<<<< HEAD
    "@typescript-eslint/parser": "^4.19.0",
    "@vercel/ncc": "^0.28.2",
=======
    "@typescript-eslint/parser": "^4.21.0",
    "@vercel/ncc": "^0.27.0",
>>>>>>> b8811a01
    "eslint": "^7.23.0",
    "eslint-plugin-jest": "^24.3.5",
    "eslint-plugin-github": "^4.1.3",
    "jest": "^26.6.3",
    "jest-circus": "^26.6.3",
    "nock": "^13.0.11",
    "prettier": "^2.2.1",
    "ts-jest": "^26.5.4",
    "typescript": "^4.2.3"
  }
}<|MERGE_RESOLUTION|>--- conflicted
+++ resolved
@@ -43,13 +43,8 @@
     "@types/js-yaml": "^4.0.0",
     "@types/minimatch": "^3.0.4",
     "@types/node": "^14.14.37",
-<<<<<<< HEAD
-    "@typescript-eslint/parser": "^4.19.0",
     "@vercel/ncc": "^0.28.2",
-=======
     "@typescript-eslint/parser": "^4.21.0",
-    "@vercel/ncc": "^0.27.0",
->>>>>>> b8811a01
     "eslint": "^7.23.0",
     "eslint-plugin-jest": "^24.3.5",
     "eslint-plugin-github": "^4.1.3",
