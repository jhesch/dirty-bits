--- conflicted
+++ resolved
@@ -46,13 +46,8 @@
     "@typescript-eslint/parser": "^4.21.0",
     "@vercel/ncc": "^0.27.0",
     "eslint": "^7.23.0",
-<<<<<<< HEAD
-    "eslint-plugin-github": "^4.1.2",
     "eslint-plugin-jest": "^24.3.5",
-=======
     "eslint-plugin-github": "^4.1.3",
-    "eslint-plugin-jest": "^24.3.2",
->>>>>>> c9e65d36
     "jest": "^26.6.3",
     "jest-circus": "^26.6.3",
     "nock": "^13.0.11",
