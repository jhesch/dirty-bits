--- conflicted
+++ resolved
@@ -52,12 +52,7 @@
     "jest-circus": "^26.6.3",
     "nock": "^13.0.7",
     "prettier": "^2.2.1",
-<<<<<<< HEAD
     "ts-jest": "^26.5.1",
-    "typescript": "^4.1.3"
-=======
-    "ts-jest": "^26.5.0",
     "typescript": "^4.1.4"
->>>>>>> e0379125
   }
 }